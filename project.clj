<<<<<<< HEAD
(defproject event-data-evidence-log-snapshot "0.1.8"
=======
(defproject event-data-evidence-log-snapshot "0.1.10"
>>>>>>> 4aec3ed6
  :description "Event Data Evidence Log Snapshot"
  :url "http://eventdata.crossref.org/"
  :license {:name "MIT License"
            :url "https://opensource.org/licenses/MIT"}
  :dependencies [[org.clojure/clojure "1.8.0"]
                 [event-data-common "0.1.43"]
                 [overtone/at-at "1.2.0"]
                 [robert/bruce "0.8.0"]
                 [yogthos/config "0.8"]
                 [clj-time "0.12.2"]
                 [org.clojure/tools.logging "0.3.1"]
                 [org.apache.logging.log4j/log4j-core "2.6.2"]
                 [org.slf4j/slf4j-simple "1.7.21"]
                 [org.apache.kafka/kafka-clients "0.10.2.0"]
                 [slingshot "0.12.2"]
                 [clojurewerkz/quartzite "2.0.0"]
                 [org.clojure/data.csv "0.1.4"]]
  :jvm-opts ["-Duser.timezone=UTC" "-Xmx4G"]
  :main ^:skip-aot event-data-evidence-log-snapshot.core
  :target-path "target/%s")<|MERGE_RESOLUTION|>--- conflicted
+++ resolved
@@ -1,8 +1,5 @@
-<<<<<<< HEAD
-(defproject event-data-evidence-log-snapshot "0.1.8"
-=======
+
 (defproject event-data-evidence-log-snapshot "0.1.10"
->>>>>>> 4aec3ed6
   :description "Event Data Evidence Log Snapshot"
   :url "http://eventdata.crossref.org/"
   :license {:name "MIT License"
